--- conflicted
+++ resolved
@@ -32,49 +32,6 @@
 //! map.remove("apple");
 //! assert_eq!(map.get("apple"), None);
 //! ```
-<<<<<<< HEAD
-//!
-//! ## Concurrent Usage
-//!
-//! ```rust
-//! use bathroom::ConcurrentElasticMap;
-//! use std::{sync::Arc, thread};
-//!
-//! // Create a shared hash map
-//! let map = Arc::new(ConcurrentElasticMap::new());
-//!
-//! // Clone references for different threads
-//! let map1 = Arc::clone(&map);
-//! let map2 = Arc::clone(&map);
-//!
-//! // Spawn threads that modify the map concurrently
-//! let t1 = thread::spawn(move || {
-//!     for i in 0..100 {
-//!         map1.insert(format!("key-{}", i), i);
-//!     }
-//! });
-//!
-//! let t2 = thread::spawn(move || {
-//!     for i in 100..200 {
-//!         map2.insert(format!("key-{}", i), i);
-//!     }
-//! });
-//!
-//! // Wait for threads to complete
-//! t1.join().unwrap();
-//! t2.join().unwrap();
-//!
-//! // Due to potential race conditions in a concurrent environment,
-//! // the final count might be slightly less than expected
-//! let count = map.len();
-//! assert!(count >= 190, "Expected at least 190 entries, found {}", count);
-//! ```
-
-mod bathroom;
-/// Module implementing a thread-safe concurrent hash map with elastic probing
-mod concurrent_elastic_map;
-=======
->>>>>>> 88378d70
 /// Module implementing a single-threaded hash map with elastic probing
 mod elastic_hashmap;
 /// Utility functions and traits for the hash maps
